--- conflicted
+++ resolved
@@ -1,50 +1,92 @@
 package otelpgx
 
-import "testing"
+import (
+	"strings"
+	"testing"
+)
 
-func TestSqlOperationName(t *testing.T) {
+func TestTracer_sqlOperationName(t *testing.T) {
 	tests := []struct {
 		name    string
+		tracer  *Tracer
 		query   string
 		expName string
 	}{
 		{
 			name:    "Spaces only",
 			query:   "SELECT * FROM users",
+			tracer:  NewTracer(),
 			expName: "SELECT",
 		},
 		{
 			name:    "Newline and tab",
 			query:   "UPDATE\n\tfoo",
+			tracer:  NewTracer(),
 			expName: "UPDATE",
 		},
 		{
 			name:    "Additional whitespace",
 			query:   " \n SELECT\n\t   *   FROM users  ",
+			tracer:  NewTracer(),
 			expName: "SELECT",
 		},
 		{
 			name:    "Whitespace-only query",
 			query:   " \n\t",
-			expName: "UNKNOWN",
+			tracer:  NewTracer(),
+			expName: sqlOperationUnknown,
 		},
 		{
 			name:    "Empty query",
 			query:   "",
-			expName: "UNKNOWN",
+			tracer:  NewTracer(),
+			expName: sqlOperationUnknown,
+		},
+		{
+			name:    "Functional span name (-- comment style)",
+			query:   "-- name: GetUsers :many\nSELECT * FROM users",
+			tracer:  NewTracer(WithSpanNameFunc(defaultSpanNameFunc)),
+			expName: "GetUsers :many",
+		},
+		{
+			name:    "Functional span name (/**/ comment style)",
+			query:   "/* name: GetBooks :many */\nSELECT * FROM books",
+			tracer:  NewTracer(WithSpanNameFunc(defaultSpanNameFunc)),
+			expName: "GetBooks :many",
+		},
+		{
+			name:    "Functional span name (# comment style)",
+			query:   "# name: GetRecords :many\nSELECT * FROM records",
+			tracer:  NewTracer(WithSpanNameFunc(defaultSpanNameFunc)),
+			expName: "GetRecords :many",
+		},
+		{
+			name:    "Functional span name (no annotation)",
+			query:   "--\nSELECT * FROM user",
+			tracer:  NewTracer(WithSpanNameFunc(defaultSpanNameFunc)),
+			expName: sqlOperationUnknown,
+		},
+		{
+			name:    "Custom SQL name query (normal comment)",
+			query:   "-- foo \nSELECT * FROM users",
+			tracer:  NewTracer(WithSpanNameFunc(defaultSpanNameFunc)),
+			expName: sqlOperationUnknown,
+		},
+		{
+			name:    "Custom SQL name query (invalid formatting)",
+			query:   "foo \nSELECT * FROM users",
+			tracer:  NewTracer(WithSpanNameFunc(defaultSpanNameFunc)),
+			expName: sqlOperationUnknown,
 		},
 	}
-
 	for _, tt := range tests {
 		t.Run(tt.name, func(t *testing.T) {
-			name := sqlOperationName(tt.query)
-			if name != tt.expName {
-				t.Errorf("Got name %q, expected %q", name, tt.expName)
+			tr := tt.tracer
+			if got := tr.sqlOperationName(tt.query); got != tt.expName {
+				t.Errorf("Tracer.sqlOperationName() = %v, want %v", got, tt.expName)
 			}
 		})
 	}
-<<<<<<< HEAD
-=======
 }
 
 // defaultSpanNameFunc is an utility function for testing that attempts to get
@@ -88,5 +130,4 @@
 		return queryName + " " + queryType
 	}
 	return sqlOperationUnknown
->>>>>>> 32c5de88
 }